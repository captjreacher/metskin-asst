--- conflicted
+++ resolved
@@ -143,11 +143,7 @@
 });
 // ✅ withKnowledge for /v1/responses (assistants=v2 header)
 // - ensures a file_search tool is present
-<<<<<<< HEAD
 // - attaches vector_store_ids directly on the tool (Responses rejects tool_resources)
-=======
-// - attaches vector_store_ids via tool_resources
->>>>>>> a5306b50
 const withKnowledge = (payload) => {
   const baseTools = Array.isArray(payload.tools) ? payload.tools.slice() : [];
   const toolResources = payload.tool_resources ? { ...payload.tool_resources } : {};
