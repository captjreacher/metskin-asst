// server.js
// Metamorphosis Assistant – Express + OpenAI Threads API
// Node 20+ (ESM)

import express from "express";
import dotenv from "dotenv";
import OpenAI from "openai";
import path from "node:path";
import { fileURLToPath } from "node:url";
import cors from "cors";
import fs from "node:fs";
import { spawn } from "node:child_process";
<<<<<<< HEAD
import cors from "cors"; // optional
import sqlite3 from "sqlite3";
=======

/* ------------------------------ Boot -------------------------------- */
>>>>>>> 8cdffdb9

dotenv.config();

const __filename = fileURLToPath(import.meta.url);
const __dirname = path.dirname(__filename);

const on = (v) => /^(1|true|yes|on)$/i.test(String(v ?? ""));

const OPENAI_KEY = process.env.OPENAI_KEY || process.env.OPENAI_API_KEY;
if (!OPENAI_KEY) {
  console.error("FATAL: Missing OPENAI_KEY / OPENAI_API_KEY");
  process.exit(1);
}

const API_BASE = process.env.API_BASE_PATH || "/api";
const DEFAULT_MODEL = process.env.OPENAI_MODEL || "gpt-4o-mini";

// If you have a pre-built Assistant, set ASST_DEFAULT (or OPENAI_ASSISTANT_ID)
// and we’ll run with that; otherwise we call the model directly.
const ASST_DEFAULT =
  process.env.ASST_DEFAULT || process.env.OPENAI_ASSISTANT_ID || "";

// Optional file_search wiring (Vector Store IDs). Disabled by default to avoid
// “Unknown parameter: tool_resources” on older/staged APIs. Flip flag to enable.
const ENABLE_TOOL_RESOURCES = on(process.env.ENABLE_TOOL_RESOURCES || "0");
const VS_IDS = Array.from(
  new Set(
    (process.env.VECTOR_STORE_IDS || process.env.VECTOR_STORE_ID || "")
      .split(",")
      .map((s) => s.trim())
      .filter(Boolean)
  )
);

const ENABLE_CORS = on(process.env.ENABLE_CORS || "1");
const HEALTH_LOG_SAMPLE_MS = Number(process.env.HEALTH_LOG_SAMPLE_MS || 60_000);
const ADMIN_TOKEN = process.env.ADMIN_API_TOKEN || process.env.JWT_SECRET || "";
const SYNC_CRON = (process.env.SYNC_CRON || "").trim();

const ASST_INSTRUCTIONS =
  process.env.ASST_INSTRUCTIONS ||
  [
    "You are the Metamorphosis Product Assistant.",
    "Use file_search over the knowledge base to answer accurately and concisely.",
    "If the user says 'metskin-asst training status', reply exactly:",
    "Fully Trained and Reporting for Duty Captain",
  ].join(" ");

/* ------------------------------ App --------------------------------- */

const app = express();
app.disable("x-powered-by");
app.set("trust proxy", true);

<<<<<<< HEAD
// static GUI (served from /public) — NOW it's safe
app.use(express.static(path.join(__dirname, "public")));

// JSON for most routes
app.use(express.json({ limit: "2mb" }));
// Also accept raw text on key chat routes (PowerShell & odd clients)
app.use(["/send"], express.text({ type: "*/*", limit: "1mb" }));

// Initialize local SQLite database
const DB_FILE = process.env.DB_PATH || path.join(__dirname, "data.db");
const db = new sqlite3.Database(DB_FILE, (err) => {
  if (err) {
    console.error("\u21AA Failed to connect to SQLite DB:", err.message);
  } else {
    console.log("\u2713 Connected to SQLite DB at", DB_FILE);
  }
});
app.locals.db = db;

// Optional CORS
=======
>>>>>>> 8cdffdb9
if (ENABLE_CORS) {
  const origin = process.env.CORS_ORIGIN || true; // reflect request origin
  app.use(cors({ origin, credentials: true }));
  console.log("↪ CORS enabled. Origin:", origin === true ? "(dynamic)" : origin);
}

// Accept JSON and raw text (handy for curl/PowerShell posting plain strings)
app.use(express.json({ limit: "2mb" }));
app.use(express.text({ type: "*/*", limit: "1mb" }));

// Serve static UI from /public at /
app.use(express.static(path.join(__dirname, "public")));

/* ------------------------------ Health ------------------------------ */

let lastHealthLog = 0;
app.get("/health", (_req, res) => {
  const now = Date.now();
  if (now - lastHealthLog >= HEALTH_LOG_SAMPLE_MS) {
    lastHealthLog = now;
    console.log(`[health] ok ${new Date().toISOString()}`);
  }
  res.status(200).send("ok");
});
app.get("/healthz", (_req, res) => res.json({ ok: true }));

/* ---------------------------- OpenAI SDK ---------------------------- */

const openai = new OpenAI({ apiKey: OPENAI_KEY });

/* ----------------------------- Helpers ------------------------------ */

const sleep = (ms) => new Promise((r) => setTimeout(r, ms));

const safeParseJson = (s) => {
  try {
    return JSON.parse(s);
  } catch {
    return {};
  }
};
const bodyObj = (req) =>
  typeof req.body === "string" ? safeParseJson(req.body) : req.body || {};

// Some hosted SDKs changed prefixes in the past. Keep validation permissive.
const looksLikeId = (val, expectedPrefix) =>
  typeof val === "string" &&
  val.length > expectedPrefix.length + 6 && // cheap length check
  val.startsWith(expectedPrefix);

const isBad = (v) =>
  v == null ||
  v === "" ||
  v === "undefined" ||
  v === "null" ||
  (typeof v === "string" && v.trim() === "");

// Optional tools / tool_resources
const getTools = () => [{ type: "file_search" }];
const getToolResources = () => {
  if (!ENABLE_TOOL_RESOURCES) return undefined;
  if (!VS_IDS.length) return undefined;
  return { file_search: { vector_store_ids: VS_IDS } };
};

// Create a thread (helper)
async function createThread() {
  const t = await openai.beta.threads.create();
  return t.id;
}

async function addUserMessage(threadId, text) {
  if (isBad(threadId)) throw new Error("Missing threadId");
  if (isBad(text)) return;
  await openai.beta.threads.messages.create(threadId, {
    role: "user",
    content: String(text),
  });
}

async function startRun(threadId, modelOverride) {
  const tool_resources = getToolResources();
  if (ASST_DEFAULT) {
    return openai.beta.threads.runs.create(threadId, {
      assistant_id: ASST_DEFAULT,
      tools: getTools(),
      ...(tool_resources ? { tool_resources } : {}),
    });
  }
  return openai.beta.threads.runs.create(threadId, {
    model: modelOverride || DEFAULT_MODEL,
    instructions: ASST_INSTRUCTIONS,
    tools: getTools(),
    ...(tool_resources ? { tool_resources } : {}),
  });
}

/* ----------------------------- API: Threads ------------------------- */

// POST /api/threads  -> { id, ... }
app.post(`${API_BASE}/threads`, async (_req, res) => {
  try {
    const id = await createThread();
    res.json({ id });
  } catch (e) {
    console.error("Create thread error:", e);
    res.status(e.status || 500).json({ error: e.message });
  }
});

// POST /api/threads/:threadId/messages  -> append a user message
app.post(`${API_BASE}/threads/:threadId/messages`, async (req, res) => {
  try {
    const { threadId } = req.params;
    if (isBad(threadId) || !looksLikeId(threadId, "thread_")) {
      return res.status(400).json({ error: "Invalid threadId" });
    }
    const b = bodyObj(req);
    const text = b.content || b.message || b.text || "";
    if (isBad(text)) return res.status(400).json({ error: "Missing message text" });

    const msg = await openai.beta.threads.messages.create(threadId, {
      role: "user",
      content: text,
    });
    res.json(msg);
  } catch (e) {
    console.error("Add message error:", e);
    res.status(e.status || 500).json({ error: e.message });
  }
});

// POST /api/threads/:threadId/runs  -> start run (optionally accepts {message})
app.post(`${API_BASE}/threads/:threadId/runs`, async (req, res) => {
  try {
    let { threadId } = req.params;

    // Guard against “undefined/null” in the URL (common client bug)
    if (isBad(threadId) || !looksLikeId(threadId, "thread_")) {
      return res.status(400).json({
        error:
          "Missing or invalid threadId. Create a thread first or use /api/run to auto-create.",
      });
    }

    const b = bodyObj(req);
    const userText = b.message || b.text || b.input || "";

    if (!isBad(userText)) {
      await addUserMessage(threadId, userText);
    }

    const run = await startRun(threadId, b.model);
    res.json(run);
  } catch (e) {
    console.error("Start run error:", e);
    res.status(e.status || 500).json({ error: e.message, details: e.data ?? null });
  }
});

// GET /api/threads/:threadId/runs/:runId  -> retrieve run
app.get(`${API_BASE}/threads/:threadId/runs/:runId`, async (req, res) => {
  try {
    const { threadId, runId } = req.params;
    if (isBad(threadId) || !looksLikeId(threadId, "thread_")) {
      return res.status(400).json({ error: "Invalid threadId" });
    }
    if (isBad(runId) || !looksLikeId(runId, "run_")) {
      return res.status(400).json({ error: "Invalid runId" });
    }
    const run = await openai.beta.threads.runs.retrieve(threadId, runId);
    res.json(run);
  } catch (e) {
    console.error("Retrieve run error:", e);
    res.status(e.status || 500).json({ error: e.message, details: e.data ?? null });
  }
});

// GET /api/threads/:threadId/messages -> list messages (handy for debugging)
app.get(`${API_BASE}/threads/:threadId/messages`, async (req, res) => {
  try {
    const { threadId } = req.params;
    if (isBad(threadId) || !looksLikeId(threadId, "thread_")) {
      return res.status(400).json({ error: "Invalid threadId" });
    }
    const msgs = await openai.beta.threads.messages.list(threadId);
    res.json(msgs);
  } catch (e) {
    console.error("List messages error:", e);
    res.status(e.status || 500).json({ error: e.message });
  }
});

/* ---------------- Convenience: Create/Run/Poll in one ---------------- */

// POST /api/run
// Body: { message: string, thread_id?: string, model?: string }
// → auto-creates a thread if missing, appends message, starts run, polls to done,
//   returns { ok, answer, thread_id, run_id }
app.post(`${API_BASE}/run`, async (req, res) => {
  try {
    const b = bodyObj(req);
    let { thread_id: threadId, message, text, input, model } = b || {};
    const userText = message || text || input || "";

    if (isBad(userText)) {
      return res.status(400).json({ ok: false, error: "Field 'message' (or 'text'/'input') is required" });
    }

    if (isBad(threadId) || !looksLikeId(threadId, "thread_")) {
      threadId = await createThread();
    }

    await addUserMessage(threadId, userText);
    const run = await startRun(threadId, model);
    const runId = run.id;

    // Poll until done (avoid log spam)
    let status = run.status;
    while (status === "queued" || status === "in_progress") {
      await sleep(900);
      const r = await openai.beta.threads.runs.retrieve(threadId, runId);
      status = r.status;
    }

    // Fetch latest assistant message for this run
    const msgs = await openai.beta.threads.messages.list(threadId);
    const last = msgs.data.find((m) => m.role === "assistant" && m.run_id === runId);
    const answer = last?.content?.find((c) => c.type === "text")?.text?.value ?? "";

    return res.json({ ok: true, answer, thread_id: threadId, run_id: runId });
  } catch (e) {
    console.error("One-shot run error:", e);
    return res.status(e.status || 500).json({ ok: false, error: e.message, details: e.data ?? null });
  }
});

/* ----------------------- Simple Chat Probe (no Threads) -------------- */

// POST /api/chat  -> quick key/egress test
app.post(`${API_BASE}/chat`, async (_req, res) => {
  try {
    const r = await fetch("https://api.openai.com/v1/chat/completions", {
      method: "POST",
      headers: {
        Authorization: `Bearer ${OPENAI_KEY}`,
        "Content-Type": "application/json",
      },
      body: JSON.stringify({
        model: "gpt-4o-mini",
        messages: [{ role: "user", content: "Hello" }],
      }),
    });
    const data = await r.json();
    if (!r.ok) {
      return res
        .status(r.status)
        .json({ ok: false, error: data?.error?.message || "OpenAI error" });
    }
    res.json({ ok: true, answer: data?.choices?.[0]?.message?.content ?? "" });
  } catch (e) {
    res.status(500).json({ ok: false, error: e.message });
  }
});

/* ------------------------ Admin: Sync Knowledge ---------------------- */

function resolveSyncScript() {
  const candidates = [
    "./scripts/sync_knowledge_from_notion_files.mjs",
    "./scripts/sync_knowledge_v4.mjs",
  ];
  for (const rel of candidates) {
    const p = fileURLToPath(new URL(rel, import.meta.url));
    if (fs.existsSync(p)) return p;
  }
  return null;
}

app.post(`${API_BASE}/admin/sync-knowledge`, async (req, res) => {
  try {
    if (!ADMIN_TOKEN)
      return res
        .status(503)
        .json({ ok: false, error: "Sync disabled: set ADMIN_API_TOKEN or JWT_SECRET" });

    const auth = req.headers["authorization"] || "";
    const token = auth.startsWith("Bearer ") ? auth.slice(7) : "";
    if (token !== ADMIN_TOKEN) return res.status(401).json({ ok: false, error: "Unauthorized" });

    const scriptPath = resolveSyncScript();
    if (!scriptPath) return res.status(500).json({ ok: false, error: "Sync script not found" });

    const child = spawn(process.execPath, ["-r", "dotenv/config", scriptPath], {
      env: process.env,
      stdio: ["ignore", "pipe", "pipe"],
    });

    let stdout = "",
      stderr = "";
    const cap = (s, max = 200_000) => (s.length > max ? s.slice(-max) : s);
    child.stdout.on("data", (d) => (stdout = cap(stdout + d.toString())));
    child.stderr.on("data", (d) => (stderr = cap(stderr + d.toString())));

    const KILL_AFTER_MS = +(process.env.SYNC_TIMEOUT_MS || 120_000);
    let timedOut = false;
    const t = setTimeout(() => {
      timedOut = true;
      try {
        child.kill("SIGKILL");
      } catch {}
    }, KILL_AFTER_MS);

    child.on("error", (err) => {
      clearTimeout(t);
      res.status(500).json({ ok: false, error: `spawn error: ${err.message}`, stdout, stderr });
    });

    child.on("close", (code) => {
      clearTimeout(t);
      const ok = code === 0 && !timedOut;
      res.status(ok ? 200 : 500).json({ ok, code, timedOut, stdout: stdout.trim(), stderr: stderr.trim() });
    });
  } catch (e) {
    res.status(500).json({ ok: false, error: e.message });
  }
});

/* ---------------------------- 404 + Start --------------------------- */

app.use((_req, res) => res.status(404).json({ ok: false, error: "Not Found" }));

const port = process.env.PORT || 3000;
app.listen(port, () => {
  console.log(`✓ Assistant server listening on :${port}`);
  console.log(
    "[BOOT]",
    "ASST_DEFAULT",
    ASST_DEFAULT || "(model mode)",
    "VS",
    VS_IDS.length ? VS_IDS : "(none)",
    "tool_resources",
    ENABLE_TOOL_RESOURCES ? "enabled" : "disabled"
  );
});<|MERGE_RESOLUTION|>--- conflicted
+++ resolved
@@ -10,13 +10,8 @@
 import cors from "cors";
 import fs from "node:fs";
 import { spawn } from "node:child_process";
-<<<<<<< HEAD
 import cors from "cors"; // optional
 import sqlite3 from "sqlite3";
-=======
-
-/* ------------------------------ Boot -------------------------------- */
->>>>>>> 8cdffdb9
 
 dotenv.config();
 
@@ -71,7 +66,6 @@
 app.disable("x-powered-by");
 app.set("trust proxy", true);
 
-<<<<<<< HEAD
 // static GUI (served from /public) — NOW it's safe
 app.use(express.static(path.join(__dirname, "public")));
 
@@ -92,8 +86,6 @@
 app.locals.db = db;
 
 // Optional CORS
-=======
->>>>>>> 8cdffdb9
 if (ENABLE_CORS) {
   const origin = process.env.CORS_ORIGIN || true; // reflect request origin
   app.use(cors({ origin, credentials: true }));
